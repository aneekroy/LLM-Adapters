--- conflicted
+++ resolved
@@ -122,11 +122,7 @@
         print('prediction:', predict)
         print('label:', label)
         print('---------------')
-<<<<<<< HEAD
-        print(f'test:{idx + 1}/{total} | accuracy {correct}  {correct / (idx + 1)}')
-=======
         print(f'\rtest:{idx + 1}/{total} | accuracy {correct}  {correct / (idx + 1)}', end='')
->>>>>>> 5cf14cdd
         with open(save_file, 'w+') as f:
             json.dump(output_data, f, indent=4)
         pbar.update(1)
